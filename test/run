--- conflicted
+++ resolved
@@ -1,7 +1,6 @@
 #!/usr/bin/env bash
 # See README.md for info on running these tests.
 
-<<<<<<< HEAD
 testDisableCache() {
   cache=$(mktmpdir)
   env_dir=$(mktmpdir)
@@ -21,7 +20,8 @@
   assertCaptured "lodash@1.3.1"
   assertNotCaptured "Saving 1 cacheDirectories"
   assertCapturedSuccess
-=======
+}
+
 testBowerAngularResolution() {
   compile "bower-angular-resolution"
   assertCaptured "Bower may need a resolution hint for angular"
@@ -40,7 +40,6 @@
   assertCaptured "We're sorry this build is failing"
   assertNotCaptured "Installing binaries"
   assertCapturedError 1 "Unable to parse"
->>>>>>> 3e94459b
 }
 
 testBuildWithUserCacheDirectoriesCamel() {
@@ -340,10 +339,6 @@
   assertCaptured "- bower_components"
   assertCapturedSuccess
 }
-
-
-
-
 
 testUserConfig() {
   compile "userconfig"
