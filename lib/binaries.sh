needs_resolution() {
  local semver=$1
  if ! [[ "$semver" =~ ^[0-9]+\.[0-9]+\.[0-9]+$ ]]; then
    return 0
  else
    return 1
  fi
}

install_nodejs() {
  local version="$1"
  local dir="$2"

  if needs_resolution "$version"; then
    echo "Resolving node version ${version:-(latest stable)} via semver.io..."
    BP_DIR="$( cd "$( dirname "${BASH_SOURCE[0]}" )" && cd .. && pwd )"
    versions_as_json=$(ruby -e "require 'yaml'; print YAML.load_file('$BP_DIR/manifest.yml')['dependencies'].select {|dep| dep['name'] == 'node' }.map {|dep| dep['version']}")
    stable_version='0.12.9'
    version=$($BP_DIR/bin/node $BP_DIR/lib/version_resolver.js "$version" "$versions_as_json" "$stable_version")
  fi

  echo "Downloading and installing node $version..."
<<<<<<< HEAD
  local download_url="http://s3pository.heroku.com/node/v$version/node-v$version-$os-$cpu.tar.gz"
  curl "`translate_dependency_url $download_url`" --silent --fail --retry 5 --retry-max-time 15 -o /tmp/node.tar.gz || (>&2 $BP_DIR/compile-extensions/bin/recommend_dependency $download_url && false)
  echo "Downloaded [`translate_dependency_url $download_url`]"
=======
  local download_url="https://s3pository.heroku.com/node/v$version/node-v$version-$os-$cpu.tar.gz"
  curl "$download_url" --silent --fail  --retry 5 --retry-max-time 15 -o /tmp/node.tar.gz || (echo "Unable to download node $version; does it exist?" && false)
>>>>>>> a8cf29ac
  tar xzf /tmp/node.tar.gz -C /tmp
  rm -rf $dir/*
  mv /tmp/node-v$version-$os-$cpu/* $dir
  chmod +x $dir/bin/*
}

install_iojs() {
  local version="$1"
  local dir="$2"

  if needs_resolution "$version"; then
    echo "Resolving iojs version ${version:-(latest stable)} via semver.io..."
    version=$(curl --silent --get  --retry 5 --retry-max-time 15 --data-urlencode "range=${version}" https://semver.herokuapp.com/iojs/resolve)
  fi

  echo "Downloading and installing iojs $version..."
  local download_url="https://iojs.org/dist/v$version/iojs-v$version-$os-$cpu.tar.gz"
  curl "$download_url" --silent --fail --retry 5 --retry-max-time 15 -o /tmp/node.tar.gz || (echo "Unable to download iojs $version; does it exist?" && false)
  tar xzf /tmp/node.tar.gz -C /tmp
  mv /tmp/iojs-v$version-$os-$cpu/* $dir
  chmod +x $dir/bin/*
}

install_npm() {
  local version="$1"

  if [ "$version" == "" ]; then
    echo "Using default npm version: `npm --version`"
  else
    if needs_resolution "$version"; then
      echo "Resolving npm version ${version} via semver.io..."
      version=$(curl --silent --get --retry 5 --retry-max-time 15 --data-urlencode "range=${version}" https://semver.herokuapp.com/npm/resolve)
    fi
    if [[ `npm --version` == "$version" ]]; then
      echo "npm `npm --version` already installed with node"
    else
      echo "Downloading and installing npm $version (replacing version `npm --version`)..."
      npm install --unsafe-perm --quiet -g npm@$version 2>&1 >/dev/null
    fi
  fi
}<|MERGE_RESOLUTION|>--- conflicted
+++ resolved
@@ -20,14 +20,9 @@
   fi
 
   echo "Downloading and installing node $version..."
-<<<<<<< HEAD
-  local download_url="http://s3pository.heroku.com/node/v$version/node-v$version-$os-$cpu.tar.gz"
+  local download_url="https://s3pository.heroku.com/node/v$version/node-v$version-$os-$cpu.tar.gz"
   curl "`translate_dependency_url $download_url`" --silent --fail --retry 5 --retry-max-time 15 -o /tmp/node.tar.gz || (>&2 $BP_DIR/compile-extensions/bin/recommend_dependency $download_url && false)
   echo "Downloaded [`translate_dependency_url $download_url`]"
-=======
-  local download_url="https://s3pository.heroku.com/node/v$version/node-v$version-$os-$cpu.tar.gz"
-  curl "$download_url" --silent --fail  --retry 5 --retry-max-time 15 -o /tmp/node.tar.gz || (echo "Unable to download node $version; does it exist?" && false)
->>>>>>> a8cf29ac
   tar xzf /tmp/node.tar.gz -C /tmp
   rm -rf $dir/*
   mv /tmp/node-v$version-$os-$cpu/* $dir
