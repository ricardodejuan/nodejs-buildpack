--- conflicted
+++ resolved
@@ -45,13 +45,7 @@
 Default: the
 [latest stable version.](http://semver.io/node)
 
-<<<<<<< HEAD
-Use [the preview](https://github.com/heroku/heroku-buildpack-nodejs/tree/yoga)
-of the upcoming Node buildpack release, which lets you specify a version of
-npm just like you already specify a version of node:
-=======
 ### Specify an npm version
->>>>>>> 0f1caa52
 
 Set engines.npm in package.json to the semver range
 (or specific version) of npm you'd like to use.
@@ -64,17 +58,6 @@
   "npm": "2.x"
 }
 ```
-<<<<<<< HEAD
-"engines": {
-  "node": "0.10.x",
-  "npm": "2.x"
-}
-```
-
-
-Legacy Compatibility
---------------------
-=======
 
 ```json
 "engines": {
@@ -83,7 +66,6 @@
 ```
 
 Default: the version of npm bundled with your node install (varies).
->>>>>>> 0f1caa52
 
 ### Enable or disable node_modules caching
 
